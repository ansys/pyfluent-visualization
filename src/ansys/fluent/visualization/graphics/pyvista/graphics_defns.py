--- conflicted
+++ resolved
@@ -110,29 +110,17 @@
         """Show graphics."""
         self.plotter.show()
 
-<<<<<<< HEAD
-    def render(self, mesh_object_list: list[list[dict]]):
-=======
     def render(self, meshes: list[list[dict]]):
->>>>>>> 07bdfc67
         """Render graphics in window.
 
         Parameters
         ----------
-<<<<<<< HEAD
-        mesh_object_list : list[list[dict]]
-=======
         meshes : list[list[dict]]
->>>>>>> 07bdfc67
             Data to plot. Data consists the list of x and y
             values for each curve.
         """
         self.plotter.clear()
-<<<<<<< HEAD
-        for mesh_sub_item in mesh_object_list:
-=======
         for mesh_sub_item in meshes:
->>>>>>> 07bdfc67
             for mesh_dict in mesh_sub_item:
                 mesh = mesh_dict.pop("data")
                 if "position" in mesh_dict:
