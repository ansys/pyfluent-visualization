# Copyright (C) 2022 - 2025 ANSYS, Inc. and/or its affiliates.
# SPDX-License-Identifier: MIT
#
#
# Permission is hereby granted, free of charge, to any person obtaining a copy
# of this software and associated documentation files (the "Software"), to deal
# in the Software without restriction, including without limitation the rights
# to use, copy, modify, merge, publish, distribute, sublicense, and/or sell
# copies of the Software, and to permit persons to whom the Software is
# furnished to do so, subject to the following conditions:
#
# The above copyright notice and this permission notice shall be included in all
# copies or substantial portions of the Software.
#
# THE SOFTWARE IS PROVIDED "AS IS", WITHOUT WARRANTY OF ANY KIND, EXPRESS OR
# IMPLIED, INCLUDING BUT NOT LIMITED TO THE WARRANTIES OF MERCHANTABILITY,
# FITNESS FOR A PARTICULAR PURPOSE AND NONINFRINGEMENT. IN NO EVENT SHALL THE
# AUTHORS OR COPYRIGHT HOLDERS BE LIABLE FOR ANY CLAIM, DAMAGES OR OTHER
# LIABILITY, WHETHER IN AN ACTION OF CONTRACT, TORT OR OTHERWISE, ARISING FROM,
# OUT OF OR IN CONNECTION WITH THE SOFTWARE OR THE USE OR OTHER DEALINGS IN THE
# SOFTWARE.

from ansys.fluent.visualization.plotter import plotter_windows_manager


class _PlotterWindow:
    def __init__(self, grid: tuple = (1, 1)):
        self._grid = grid
        self._plot_objs = []
        self._subplot_titles = []
        self.window_id = None

    def add_plots(self, object, position: tuple = (0, 0), title: str = "") -> None:
        """Add data to a plot.

        Parameters
        ----------
        object: GraphicsDefn
            Object to plot as a sub-plot.
        position: tuple, optional
            Position of the sub-plot.
        title: str, optional
            Title of the sub-plot.
        """
        self._plot_objs.append({**locals()})

    def _populate_subplot_titles(self):
        for obj_dict in self._plot_objs:
            if obj_dict.get("title"):
                self._subplot_titles.append(obj_dict.get("title"))
            elif hasattr(obj_dict.get("object")._obj, "monitor_set_name"):
                self._subplot_titles.append(
                    obj_dict.get("object")._obj.monitor_set_name()
                )
            else:
                self._subplot_titles.append("XYPlot")

    def show(self, win_id=None, renderer=None) -> None:
        """Render the objects in window and display the same."""
        self._populate_subplot_titles()
        self.window_id = plotter_windows_manager.open_window(
            window_id=win_id, grid=self._grid, renderer=renderer
        )
        self.plotter_window = plotter_windows_manager._post_windows.get(self.window_id)
        self.plotter = self.plotter_window.plotter
<<<<<<< HEAD
        plotter_windows_manager.plot_graphics(self._plot_objs, self.window_id)
=======
        for i, plots_dict in enumerate(self._plot_objs):
            plotter_windows_manager.plot(
                object=plots_dict["object"]._obj,
                window_id=self.window_id,
                grid=self._grid,
                position=plots_dict["position"],
                subplot_titles=self._subplot_titles,
                show=False,
            )
        plotter_windows_manager.show_plots(window_id=self.window_id)
>>>>>>> a31eaf4b

    def save_graphic(
        self,
        filename: str,
    ) -> None:
        """Save a graphics.

        Parameters
        ----------
        filename : str
            Path to save the graphic file to.
            Supported formats are SVG, EPS, PS, PDF, and TEX.

        Raises
        ------
        ValueError
            If the window does not support the specified format.
        """
        if self.window_id:
            self.plotter_window.plotter.save_graphic(filename)

    def refresh(
        self,
        session_id: str | None = "",
        overlay: bool | None = None,
    ) -> None:
        """Refresh windows.

        Parameters
        ----------
        session_id : str, optional
           Session ID for refreshing the windows that belong only to this
           session. The default is ``""``, in which case the windows in all
           sessions are refreshed.
        """
        if self.window_id:
            plotter_windows_manager.refresh_windows(
                windows_id=[self.window_id], session_id=session_id
            )

    def animate(
        self,
        session_id: str | None = "",
    ) -> None:
        """Animate windows.

        Parameters
        ----------
        session_id : str, optional
           Session ID for animating the windows that belong only to this
           session. The default is ``""``, in which case the windows in all
           sessions are animated.

        Raises
        ------
        NotImplementedError
            If not implemented.
        """
        if self.window_id:
            plotter_windows_manager.animate_windows(
                windows_id=[self.window_id], session_id=session_id
            )

    def close(
        self,
        session_id: str | None = "",
    ) -> None:
        """Close windows.

        Parameters
        ----------
        session_id : str, optional
           Session ID for closing the windows that belong only to this session.
           The default is ``""``, in which case the windows in all sessions
           are closed.
        """
        if self.window_id:
            plotter_windows_manager.close_windows(
                windows_id=[self.window_id], session_id=session_id
            )<|MERGE_RESOLUTION|>--- conflicted
+++ resolved
@@ -63,20 +63,7 @@
         )
         self.plotter_window = plotter_windows_manager._post_windows.get(self.window_id)
         self.plotter = self.plotter_window.plotter
-<<<<<<< HEAD
         plotter_windows_manager.plot_graphics(self._plot_objs, self.window_id)
-=======
-        for i, plots_dict in enumerate(self._plot_objs):
-            plotter_windows_manager.plot(
-                object=plots_dict["object"]._obj,
-                window_id=self.window_id,
-                grid=self._grid,
-                position=plots_dict["position"],
-                subplot_titles=self._subplot_titles,
-                show=False,
-            )
-        plotter_windows_manager.show_plots(window_id=self.window_id)
->>>>>>> a31eaf4b
 
     def save_graphic(
         self,
