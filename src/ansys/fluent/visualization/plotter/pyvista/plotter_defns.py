# Copyright (C) 2022 - 2025 ANSYS, Inc. and/or its affiliates.
# SPDX-License-Identifier: MIT
#
#
# Permission is hereby granted, free of charge, to any person obtaining a copy
# of this software and associated documentation files (the "Software"), to deal
# in the Software without restriction, including without limitation the rights
# to use, copy, modify, merge, publish, distribute, sublicense, and/or sell
# copies of the Software, and to permit persons to whom the Software is
# furnished to do so, subject to the following conditions:
#
# The above copyright notice and this permission notice shall be included in all
# copies or substantial portions of the Software.
#
# THE SOFTWARE IS PROVIDED "AS IS", WITHOUT WARRANTY OF ANY KIND, EXPRESS OR
# IMPLIED, INCLUDING BUT NOT LIMITED TO THE WARRANTIES OF MERCHANTABILITY,
# FITNESS FOR A PARTICULAR PURPOSE AND NONINFRINGEMENT. IN NO EVENT SHALL THE
# AUTHORS OR COPYRIGHT HOLDERS BE LIABLE FOR ANY CLAIM, DAMAGES OR OTHER
# LIABILITY, WHETHER IN AN ACTION OF CONTRACT, TORT OR OTHERWISE, ARISING FROM,
# OUT OF OR IN CONNECTION WITH THE SOFTWARE OR THE USE OR OTHER DEALINGS IN THE
# SOFTWARE.

from typing import List, Optional

import numpy as np
import pyvista as pv

from ansys.fluent.visualization.abstract_renderer_defn import AbstractRenderer


class Plotter(AbstractRenderer):
    """Class for pyvista chart 2D plotter."""

    def __init__(
        self,
        window_id: str,
        curves: Optional[List[str]] = None,
        title: Optional[str] = "XY Plot",
        xlabel: Optional[str] = "position",
        ylabel: Optional[str] = "",
        remote_process: Optional[bool] = False,
        grid: tuple | None = (1, 1),
    ):
        """Instantiate a pyvista chart 2D plotter.

        Parameters
        ----------
        window_id : str
            Window id.
        curves : List[str], optional
            List of curves name.
        title : str, optional
            Plot title.
        xlabel : str, optional
            X axis label.
        ylabel : str, optional
            Y axis label.
        figure : str, optional
            Matplot lib figure.
        axis : str, optional
            Subplot indices.
        remote_process: bool, optional
            Is remote process.
        """
        self._curves = [] if curves is None else curves
        self._title = title
        self._xlabel = xlabel
        self._ylabel = ylabel
        self._window_id = window_id
        self._min_y = None
        self._max_y = None
        self._min_x = None
        self._max_x = None
        self._yscale = None
        self._data = {}
        self._closed = False
        self._visible = False
        self._remote_process = remote_process
        self.chart = None
        self.plotter = None
        self._grid = grid

<<<<<<< HEAD
    def render(self, data_object_list: list[list[dict]]) -> None:
=======
    def render(self, meshes: list[list[dict]]) -> None:
>>>>>>> 07bdfc67
        """Draw plot in window.

        Parameters
        ----------
<<<<<<< HEAD
        data_object_list : list[list[dict]]
=======
        meshes : list[list[dict]]
>>>>>>> 07bdfc67
            Data to plot. Data consists the list of x and y
            values for each curve.
        """
        if not self._remote_process:
            if self.plotter is None:
                self.plotter = pv.Plotter(
                    title=f"PyFluent [{self._window_id}]", shape=self._grid
                )
<<<<<<< HEAD
        for data_sub_item in data_object_list:
=======
        for data_sub_item in meshes:
>>>>>>> 07bdfc67
            for data_dict in data_sub_item:
                self.chart = pv.Chart2D()
                self.set_properties(data_dict.pop("properties"))
                data = data_dict.pop("data")
                for curve in data:
                    min_y_value = np.amin(data[curve]["yvalues"])
                    max_y_value = np.amax(data[curve]["yvalues"])
                    min_x_value = np.amin(data[curve]["xvalues"])
                    max_x_value = np.amax(data[curve]["xvalues"])
                    self._data[curve]["xvalues"] = data[curve]["xvalues"].tolist()
                    self._data[curve]["yvalues"] = data[curve]["yvalues"].tolist()
                    self._min_y = (
                        min(self._min_y, min_y_value) if self._min_y else min_y_value
                    )
                    self._max_y = (
                        max(self._max_y, max_y_value) if self._max_y else max_y_value
                    )
                    self._min_x = (
                        min(self._min_x, min_x_value) if self._min_x else min_x_value
                    )
                    self._max_x = (
                        max(self._max_x, max_x_value) if self._max_x else max_x_value
                    )

                    self.plotter.subplot(
                        data_dict["position"][0], data_dict["position"][1]
                    )
                    self.chart.title = data_dict["kwargs"].get("title") or self._title
                    self.chart.x_label = self._xlabel or ""
                    self.chart.y_label = self._ylabel or ""
                    self.plotter.add_chart(self.chart)
                color_list = ["b", "r", "g", "c", "m", "y", "k"]
                style_list = ["-", "--", "-.", "-.."]
                for count, curve in enumerate(self._curves):
                    plot = self.chart.line(
                        self._data[curve]["xvalues"],
                        self._data[curve]["yvalues"],
                        width=2.5,
                        color=color_list[count % len(color_list)],
                        style=style_list[count % len(style_list)],
                        label=curve,
                    )
                if self._max_y and self._min_y:
                    if self._yscale == "log":
                        self.chart.y_axis.log_scale = True
        self.plotter.show()

    def show(self):
        if not self._visible:
            self._visible = True
            self.plotter.show()

    def close(self):
        """Close window."""
        self.plotter.close()
        self._closed = True

    def is_closed(self):
        """Check if window is closed."""
        return self._closed

    def save_graphic(self, file_name: str):
        """Save graphics.

        Parameters
        ----------
        file_name : str
            File name to save graphics.
        """
        self.plotter.save_graphic(file_name)

    def set_properties(self, properties: dict):
        """Set plot properties.

        Parameters
        ----------
        properties : dict
            Plot properties i.e. curves, title, xlabel and ylabel.
        """
        self._curves = properties.get("curves", self._curves)
        self._title = properties.get("title", self._title)
        self._xlabel = properties.get("xlabel", self._xlabel)
        self._ylabel = properties.get("ylabel", self._ylabel)
        self._yscale = properties.get("yscale", self._yscale)
        self._data = {}
        self._min_y = None
        self._max_y = None
        self._min_x = None
        self._max_x = None
        self._reset()

    def __call__(self):
        """Reset and show plot."""
        self._reset()
        self._visible = False

    # private methods
    def _reset(self):
        for curve_name in self._curves:
            self._data[curve_name] = {}
            self._data[curve_name]["xvalues"] = []
            self._data[curve_name]["yvalues"] = []
        if not self.plotter:
            return
        for curve_name in self._curves:
            plot = self.chart.line([], [])
            plot.label = curve_name<|MERGE_RESOLUTION|>--- conflicted
+++ resolved
@@ -80,20 +80,12 @@
         self.plotter = None
         self._grid = grid
 
-<<<<<<< HEAD
-    def render(self, data_object_list: list[list[dict]]) -> None:
-=======
     def render(self, meshes: list[list[dict]]) -> None:
->>>>>>> 07bdfc67
         """Draw plot in window.
 
         Parameters
         ----------
-<<<<<<< HEAD
-        data_object_list : list[list[dict]]
-=======
         meshes : list[list[dict]]
->>>>>>> 07bdfc67
             Data to plot. Data consists the list of x and y
             values for each curve.
         """
@@ -102,11 +94,7 @@
                 self.plotter = pv.Plotter(
                     title=f"PyFluent [{self._window_id}]", shape=self._grid
                 )
-<<<<<<< HEAD
-        for data_sub_item in data_object_list:
-=======
         for data_sub_item in meshes:
->>>>>>> 07bdfc67
             for data_dict in data_sub_item:
                 self.chart = pv.Chart2D()
                 self.set_properties(data_dict.pop("properties"))
