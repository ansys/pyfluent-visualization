repos:

- repo: https://github.com/psf/black
<<<<<<< HEAD
  rev: 24.8.0
=======
  rev: 25.1.0
>>>>>>> 6ffa0dd8
  hooks:
  - id: black

- repo: https://github.com/pycqa/isort
  rev: 6.0.1
  hooks:
  - id: isort

- repo: https://github.com/PyCQA/flake8
<<<<<<< HEAD
  rev: 7.1.1
=======
  rev: 7.1.2
>>>>>>> 6ffa0dd8
  hooks:
  - id: flake8

- repo: https://github.com/codespell-project/codespell
<<<<<<< HEAD
  rev: v2.3.0
=======
  rev: v2.4.1
>>>>>>> 6ffa0dd8
  hooks:
  - id: codespell

# - repo: https://github.com/pycqa/pydocstyle
#   rev: 6.1.1
#   hooks:
#   - id: pydocstyle
#     additional_dependencies: [toml]
#     exclude: "tests/"

- repo: https://github.com/ansys/pre-commit-hooks
  rev: v0.5.2
  hooks:
    - id: add-license-headers
      args:
      - --start_year=2022<|MERGE_RESOLUTION|>--- conflicted
+++ resolved
@@ -1,11 +1,7 @@
 repos:
 
 - repo: https://github.com/psf/black
-<<<<<<< HEAD
-  rev: 24.8.0
-=======
   rev: 25.1.0
->>>>>>> 6ffa0dd8
   hooks:
   - id: black
 
@@ -15,20 +11,12 @@
   - id: isort
 
 - repo: https://github.com/PyCQA/flake8
-<<<<<<< HEAD
-  rev: 7.1.1
-=======
   rev: 7.1.2
->>>>>>> 6ffa0dd8
   hooks:
   - id: flake8
 
 - repo: https://github.com/codespell-project/codespell
-<<<<<<< HEAD
-  rev: v2.3.0
-=======
   rev: v2.4.1
->>>>>>> 6ffa0dd8
   hooks:
   - id: codespell
 
