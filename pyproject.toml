[build-system]
requires = ["poetry-core>=1.0.0"]
build-backend = "poetry.core.masonry.api"

[tool.poetry]
# Check https://python-poetry.org/docs/pyproject/ for all available sections
name = "ansys-fluent-visualization"
version = "0.16.dev0"
description = "A python wrapper for ansys Fluent visualization"
license = "MIT"
authors = ["ANSYS, Inc. <ansys.support@ansys.com>"]
maintainers = ["PyAnsys developers <pyansys.maintainers@ansys.com>"]
readme = "README.rst"
repository = "https://github.com/ansys/pyfluent-visualization"
classifiers = [
    "Development Status :: 4 - Beta",
    "Programming Language :: Python :: 3",
    "License :: OSI Approved :: MIT License",
    "Operating System :: OS Independent",
]
packages = [
    { include = "ansys", from = "src" },
]

[tool.poetry.dependencies]
python = ">=3.10,<4.0"
importlib-metadata = {version = "^4.0", python = "<3.9"}
ansys-fluent-core = "~=0.28.dev0"
pyvista = { version = ">=0.44.0", extras = ["jupyter"]}
matplotlib = ">=3.6.0"
vtk = "<9.4.0"
pyvistaqt = "~=0.11.1"
<<<<<<< HEAD
pyside6 = "~=6.7.2"
plotly = ">=5.24.0"
imageio= ">=2.36.1"
=======
pyside6 = "~=6.8.1"
matplotlib = ">=3.9.0"
>>>>>>> 142fd016

[tool.poetry.urls]
"Documentation" = "https://visualization.fluent.docs.pyansys.com/"
"Source" = "https://github.com/ansys/pyfluent-visualization"
"Tracker" = "https://github.com/ansys/pyfluent-visualization/issues"

[tool.black]
line-length = 88

[tool.isort]
profile = "black"
force_sort_within_sections = true
line_length = 88
default_section = "THIRDPARTY"
src_paths = ["doc", "src", "tests"]

[tool.coverage.run]
source = ["ansys.fluent"]

[tool.coverage.report]
show_missing = true<|MERGE_RESOLUTION|>--- conflicted
+++ resolved
@@ -30,14 +30,9 @@
 matplotlib = ">=3.6.0"
 vtk = "<9.4.0"
 pyvistaqt = "~=0.11.1"
-<<<<<<< HEAD
-pyside6 = "~=6.7.2"
+pyside6 = "~=6.8.1"
 plotly = ">=5.24.0"
 imageio= ">=2.36.1"
-=======
-pyside6 = "~=6.8.1"
-matplotlib = ">=3.9.0"
->>>>>>> 142fd016
 
 [tool.poetry.urls]
 "Documentation" = "https://visualization.fluent.docs.pyansys.com/"
