name: GitHub CI
on:
  pull_request:
  workflow_dispatch:
  push:
    tags:
      - "*"
    branches:
      - main

concurrency:
  group: ${{ github.ref }}
  cancel-in-progress: true

permissions:
  contents: read

env:
  # Following env vars when changed will "reset" the mentioned cache,
  # by changing the cache file name. It is rendered as ...-v%RESET_XXX%-...
  # You should go up in number, if you go down (or repeat a previous value)
  # you might end up reusing a previous cache if it haven't been deleted already.
  # It applies 7 days retention policy by default.
  RESET_EXAMPLES_CACHE: 0
  ANSYSLMD_LICENSE_FILE: ${{ format('1055@{0}', secrets.LICENSE_SERVER) }}
  MAIN_PYTHON_VERSION: "3.11"
  LIBRARY_NAME: 'ansys-fluent-visualization'
  PYFLUENT_TIMEOUT_FORCE_EXIT: 5
  PYFLUENT_LAUNCH_CONTAINER: 1

jobs:

  docs-style:
    name: Documentation Style Check
    runs-on: ubuntu-latest
    steps:
      - name: Running Vale
        uses: ansys/actions/doc-style@v10
        with:
          token: ${{ secrets.GITHUB_TOKEN }}

  check-vulnerabilities:
    name: "Check library vulnerabilities"
    runs-on: ubuntu-latest
    steps:
      - uses: ansys/actions/check-vulnerabilities@main
        with:
          python-version: ${{ env.MAIN_PYTHON_VERSION }}
          token: ${{ secrets.PYANSYS_CI_BOT_TOKEN }}
          python-package-name: ${{ env.LIBRARY_NAME }}
          dev-mode: ${{ github.ref != 'refs/heads/main' }}
          bandit-configfile: "pyproject.toml"

  actions-security:
    name: "Actions Security"
    runs-on: ubuntu-latest
    steps:
      - uses: ansys/actions/check-actions-security@c2fa7c93f6883114e0e643599431b33d29f0b13f # v10.1.4
        with:
          generate-summary: true
          token: ${{ secrets.GITHUB_TOKEN }}
          auditing-level: 'high'

  tests:
    name: Tests and coverage
    runs-on: ${{ matrix.os }}
    permissions:
      contents: read
      packages: read
    strategy:
      matrix:
        os: [windows-latest, public-ubuntu-latest-8-cores]
        python-version: ['3.10', '3.11', '3.12', '3.13']
      fail-fast: false

    steps:
      - uses: actions/checkout@08c6903cd8c0fde910a37f88322edcfb5dd907a8 # v5.0.0
        with:
          persist-credentials: false

      - name: Set up Python ${{ matrix.python-version }}
        uses: actions/setup-python@e797f83bcb11b83ae66e0230d6156d7c80228e7c # v6.0.0
        with:
          python-version: ${{ matrix.python-version }}

      - name: Install OS packages
        if:  matrix.os == 'public-ubuntu-latest-8-cores'
        run: |
          sudo apt update
          sudo apt install libegl1

      - name: Install pyfluent-visualization
        run: make install

      - name: Login to GitHub Container Registry
        if:  matrix.os == 'public-ubuntu-latest-8-cores'
        uses: docker/login-action@5e57cd118135c172c3672efd75eb46360885c0ef # v3.6.0
        with:
          registry: ghcr.io
          username: ${{ secrets.BOT_APPLICATION_ID }}
          password: ${{ secrets.GITHUB_TOKEN }}

      - name: Pull Fluent docker image
        if:  matrix.os == 'public-ubuntu-latest-8-cores'
        run: make docker-pull
        env:
          FLUENT_IMAGE_TAG: v25.2.0

      - name: Test with pytest
        run: make unittest
        env:
          FLUENT_IMAGE_TAG: v25.2.0

      - name: Upload 25.2 Coverage Artifacts
        if: matrix.os == 'windows-latest' && matrix.python-version == '3.12'
        uses: actions/upload-artifact@ea165f8d65b6e75b540449e92b4886f43607fa02 # v4.6.2
        with:
          name: coverage_report
          path: ./htmlcov
        env:
          FLUENT_IMAGE_TAG: v25.2.0

      - name: Remove all docker images
        if: always()
        run: make docker-clean-images

  docs:
    name: Documentation
    needs: docs-style
    runs-on: [self-hosted, pyfluent]
    permissions:
      contents: read
      packages: read
    env:
      DOC_DEPLOYMENT_IMAGE_TAG: v25.2.0
      DOCUMENTATION_CNAME: "visualization.fluent.docs.pyansys.com"
      XDG_RUNTIME_DIR: /tmp/runtime-${{ github.run_id }}

    steps:
      - uses: actions/checkout@08c6903cd8c0fde910a37f88322edcfb5dd907a8 # v5.0.0
        with:
          persist-credentials: false

      - name: Create XDG_RUNTIME_DIR
        run: |
          mkdir -p "$XDG_RUNTIME_DIR"
          chmod 700 "$XDG_RUNTIME_DIR"

      - name: Set up Python
        uses: actions/setup-python@e797f83bcb11b83ae66e0230d6156d7c80228e7c # v6.0.0
        with:
          python-version: ${{ env.MAIN_PYTHON_VERSION }}

      - name: Install OS packages
        run: |
          sudo apt update
          sudo apt install pandoc libegl1

      - name: Install Quarto
        uses: quarto-dev/quarto-actions/setup@9e48da27e184aa238fcb49f5db75469626d43adb # v2.1.9

      - name: Check Quarto Version
        shell: bash
        run: |
          quarto --version

      - name: Verify tinytex is installed
        run: |
          quarto install tinytex --no-prompt --update-path

      - name: "Install Poppler for PDF to PNG conversion"
        shell: bash
        run: |
          sudo apt-get update
          sudo apt-get install -y poppler-utils

      - name: Install pyfluent-visualization
        run: make install

      - name: Login to GitHub Container Registry
        uses: docker/login-action@5e57cd118135c172c3672efd75eb46360885c0ef # v3.6.0
        with:
          registry: ghcr.io
          username: ${{ secrets.BOT_APPLICATION_ID }}
          password: ${{ secrets.GITHUB_TOKEN }}

      - name: Pull Fluent docker image
        run: make docker-pull
        env:
          FLUENT_IMAGE_TAG: ${{ env.DOC_DEPLOYMENT_IMAGE_TAG }}

      - name: Retrieve pyfluent-visualization version
        run: |
          echo "PYFLUENT_VISUALIZATION_VERSION=$(python -c "from ansys.fluent.visualization import __version__; print(); print(__version__)" | tail -1)" >> $GITHUB_OUTPUT
          echo "pyfluent-visualization version is: $(python -c "from ansys.fluent.visualization import __version__; print(); print(__version__)" | tail -1)"
        id: version

      - name: Cache examples
        uses: actions/cache@0057852bfaa89a56745cba8c7296529d2fc39830 # v4.3.0
        with:
          path: doc/source/examples
          key: Examples-v${{ env.RESET_EXAMPLES_CACHE }}-${{ steps.version.outputs.PYFLUENT_VISUALIZATION_VERSION }}-${{ env.DOC_DEPLOYMENT_IMAGE_TAG }}-${{ hashFiles('examples/**') }}-${{ github.sha }}
          restore-keys: |
            Examples-v${{ env.RESET_EXAMPLES_CACHE }}-${{ steps.version.outputs.PYFLUENT_VISUALIZATION_VERSION }}-${{ env.DOC_DEPLOYMENT_IMAGE_TAG }}-${{ hashFiles('examples/**') }}
          lookup-only: false # zizmor: ignore[cache-poisoning]

      - name: Generate the documentation
        run: make build-doc
        env:
          FLUENT_IMAGE_TAG: ${{ env.DOC_DEPLOYMENT_IMAGE_TAG }}

      - name: Upload HTML Documentation
        uses: actions/upload-artifact@ea165f8d65b6e75b540449e92b4886f43607fa02 # v4.6.2
        with:
          name: HTML-Documentation-tag-${{ env.DOC_DEPLOYMENT_IMAGE_TAG }}
          path: doc/_build/html
          retention-days: 7

      - name: Remove all docker images
        if: always()
        run: make docker-clean-images

  deploy-docs-release:
    name: "Upload release documentation"
    if: github.event_name == 'push' && startsWith(github.ref, 'refs/tags/v')
    runs-on: ubuntu-latest
    permissions:
      contents: write
<<<<<<< HEAD
    needs: [docs]
=======
    env:
      DOC_DEPLOYMENT_IMAGE_TAG: v25.2.0
    needs: [ docs ]
>>>>>>> cb67c9af
    steps:
      - name: "Deploy the stable documentation"
        uses: ansys/actions/doc-deploy-stable@c2fa7c93f6883114e0e643599431b33d29f0b13f # v10.1.4
        with:
          doc-artifact-name: HTML-Documentation-tag-${{ env.DOC_DEPLOYMENT_IMAGE_TAG }}
          cname: ${{ env.DOCUMENTATION_CNAME }}
          token: ${{ secrets.PYANSYS_CI_BOT_TOKEN }}
          bot-user: ${{ secrets.PYANSYS_CI_BOT_USERNAME }}
          bot-email: ${{ secrets.PYANSYS_CI_BOT_EMAIL }}

  build:
    name: "Package library"
    needs: [tests, docs]
    runs-on: ubuntu-latest
    steps:
      - name: "Build library source and wheel artifacts"
        uses: ansys/actions/build-library@c2fa7c93f6883114e0e643599431b33d29f0b13f # v10.1.4
        with:
          library-name: ${{ env.LIBRARY_NAME}}
          python-version: ${{ env.MAIN_PYTHON_VERSION }}

  release:
    name: "Release project to private, public PyPI and GitHub"
    needs: build
    if: github.event_name == 'push' && contains(github.ref, 'refs/tags')
    runs-on: ubuntu-latest
    permissions:
      id-token: write # required for trusted publishing
      contents: write # required for GitHub release upload
    steps:
      - name: Set up Python
        uses: actions/setup-python@e797f83bcb11b83ae66e0230d6156d7c80228e7c # v6.0.0
        with:
          python-version: ${{ env.MAIN_PYTHON_VERSION }}

      - name: "Download the library artifacts from build-library step"
        uses: actions/download-artifact@634f93cb2916e3fdff6788551b99b062d0335ce0 # v5.0.0
        with:
          name: ${{ env.LIBRARY_NAME }}-artifacts
          path: ${{ env.LIBRARY_NAME }}-artifacts

      - name: Display package file list
        run: ls -R

      - name: "Release to the private PyPI repository"
        uses: ansys/actions/release-pypi-private@v10
        with:
          library-name: ${{ env.LIBRARY_NAME }}
          twine-username: "__token__"
          twine-token: ${{ secrets.PYANSYS_PYPI_PRIVATE_PAT }}

      - name: "Upload artifacts to PyPI using trusted publisher"
        uses: pypa/gh-action-pypi-publish@ed0c53931b1dc9bd32cbe73a98c7f6766f8a527e # v1.13.0
        with:
          repository-url: "https://upload.pypi.org/legacy/"
          print-hash: true
          packages-dir: ${{ env.LIBRARY_NAME }}-artifacts
          skip-existing: false

      - name: Release
        uses: softprops/action-gh-release@aec2ec56f94eb8180ceec724245f64ef008b89f5 # v2.4.0
        with:
          files: |
            ./**/*.whl
            ./**/*.tar.gz<|MERGE_RESOLUTION|>--- conflicted
+++ resolved
@@ -226,13 +226,9 @@
     runs-on: ubuntu-latest
     permissions:
       contents: write
-<<<<<<< HEAD
-    needs: [docs]
-=======
     env:
       DOC_DEPLOYMENT_IMAGE_TAG: v25.2.0
     needs: [ docs ]
->>>>>>> cb67c9af
     steps:
       - name: "Deploy the stable documentation"
         uses: ansys/actions/doc-deploy-stable@c2fa7c93f6883114e0e643599431b33d29f0b13f # v10.1.4
