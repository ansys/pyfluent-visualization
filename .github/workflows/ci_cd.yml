--- conflicted
+++ resolved
@@ -231,11 +231,7 @@
     needs: [ docs ]
     steps:
       - name: "Deploy the stable documentation"
-<<<<<<< HEAD
         uses: ansys/actions/doc-deploy-stable@21c9de9bee9692173780696d4a39964f20b9cfa3 # v10.1.5
-=======
-        uses: ansys/actions/doc-deploy-stable@v10.1
->>>>>>> bdc7c2d2
         with:
           doc-artifact-name: "HTML-Documentation-tag-${{ env.DOC_DEPLOYMENT_IMAGE_TAG }}"
           cname: ${{ env.DOCUMENTATION_CNAME }}
@@ -254,28 +250,6 @@
           library-name: ${{ env.LIBRARY_NAME}}
           python-version: ${{ env.MAIN_PYTHON_VERSION }}
 
-<<<<<<< HEAD
-=======
-      - name: Add version information
-        run: make version-info
-
-      - name: Install dependencies and build the library
-        run: |
-          python -m pip install --upgrade pip
-          python -m pip install -r requirements/requirements_build.txt
-          python -m build
-          python -m twine check dist/*
-
-      - name: Upload package
-        uses: actions/upload-artifact@ea165f8d65b6e75b540449e92b4886f43607fa02 # v4.6.2
-        with:
-          name: ${{ env.LIBRARY_NAME }}-artifacts
-          path: |
-            dist/*.whl
-            dist/*.tar.gz
-          retention-days: 7
-
->>>>>>> bdc7c2d2
   release:
     name: "Release project to private, public PyPI and GitHub"
     needs: build
